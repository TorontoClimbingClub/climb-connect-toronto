--- conflicted
+++ resolved
@@ -1,4 +1,3 @@
-<<<<<<< HEAD
 export type Json =
   | string
   | number
@@ -15,36 +14,6 @@
   }
   public: {
     Tables: {
-      chat_read_status: {
-        Row: {
-          chat_identifier: string
-          chat_type: string
-          created_at: string | null
-          id: string
-          last_read_at: string | null
-          updated_at: string | null
-          user_id: string
-        }
-        Insert: {
-          chat_identifier: string
-          chat_type: string
-          created_at?: string | null
-          id?: string
-          last_read_at?: string | null
-          updated_at?: string | null
-          user_id: string
-        }
-        Update: {
-          chat_identifier?: string
-          chat_type?: string
-          created_at?: string | null
-          id?: string
-          last_read_at?: string | null
-          updated_at?: string | null
-          user_id?: string
-        }
-        Relationships: []
-      }
       club_messages: {
         Row: {
           content: string
@@ -117,19 +86,16 @@
         Row: {
           event_id: string
           joined_at: string | null
-          last_read_at: string | null
           user_id: string
         }
         Insert: {
           event_id: string
           joined_at?: string | null
-          last_read_at?: string | null
           user_id: string
         }
         Update: {
           event_id?: string
           joined_at?: string | null
-          last_read_at?: string | null
           user_id?: string
         }
         Relationships: [
@@ -358,14 +324,7 @@
       [_ in never]: never
     }
     Functions: {
-      update_chat_read_status: {
-        Args: {
-          p_user_id: string
-          p_chat_type: string
-          p_chat_identifier: string
-        }
-        Returns: undefined
-      }
+      [_ in never]: never
     }
     Enums: {
       [_ in never]: never
@@ -497,465 +456,4 @@
   public: {
     Enums: {},
   },
-} as const
-=======
-export type Json =
-  | string
-  | number
-  | boolean
-  | null
-  | { [key: string]: Json | undefined }
-  | Json[]
-
-export type Database = {
-  // Allows to automatically instanciate createClient with right options
-  // instead of createClient<Database, { PostgrestVersion: 'XX' }>(URL, KEY)
-  __InternalSupabase: {
-    PostgrestVersion: "12.2.3 (519615d)"
-  }
-  public: {
-    Tables: {
-      club_messages: {
-        Row: {
-          content: string
-          created_at: string | null
-          id: string
-          user_id: string | null
-        }
-        Insert: {
-          content: string
-          created_at?: string | null
-          id?: string
-          user_id?: string | null
-        }
-        Update: {
-          content?: string
-          created_at?: string | null
-          id?: string
-          user_id?: string | null
-        }
-        Relationships: [
-          {
-            foreignKeyName: "club_messages_user_id_fkey"
-            columns: ["user_id"]
-            isOneToOne: false
-            referencedRelation: "profiles"
-            referencedColumns: ["id"]
-          },
-        ]
-      }
-      event_messages: {
-        Row: {
-          content: string
-          created_at: string | null
-          event_id: string | null
-          id: string
-          user_id: string | null
-        }
-        Insert: {
-          content: string
-          created_at?: string | null
-          event_id?: string | null
-          id?: string
-          user_id?: string | null
-        }
-        Update: {
-          content?: string
-          created_at?: string | null
-          event_id?: string | null
-          id?: string
-          user_id?: string | null
-        }
-        Relationships: [
-          {
-            foreignKeyName: "event_messages_event_id_fkey"
-            columns: ["event_id"]
-            isOneToOne: false
-            referencedRelation: "events"
-            referencedColumns: ["id"]
-          },
-          {
-            foreignKeyName: "event_messages_user_id_fkey"
-            columns: ["user_id"]
-            isOneToOne: false
-            referencedRelation: "profiles"
-            referencedColumns: ["id"]
-          },
-        ]
-      }
-      event_participants: {
-        Row: {
-          event_id: string
-          joined_at: string | null
-          user_id: string
-        }
-        Insert: {
-          event_id: string
-          joined_at?: string | null
-          user_id: string
-        }
-        Update: {
-          event_id?: string
-          joined_at?: string | null
-          user_id?: string
-        }
-        Relationships: [
-          {
-            foreignKeyName: "event_participants_event_id_fkey"
-            columns: ["event_id"]
-            isOneToOne: false
-            referencedRelation: "events"
-            referencedColumns: ["id"]
-          },
-          {
-            foreignKeyName: "event_participants_user_id_fkey"
-            columns: ["user_id"]
-            isOneToOne: false
-            referencedRelation: "profiles"
-            referencedColumns: ["id"]
-          },
-        ]
-      }
-      events: {
-        Row: {
-          created_at: string | null
-          created_by: string | null
-          description: string | null
-          event_date: string
-          id: string
-          location: string
-          max_participants: number | null
-          title: string
-        }
-        Insert: {
-          created_at?: string | null
-          created_by?: string | null
-          description?: string | null
-          event_date: string
-          id?: string
-          location: string
-          max_participants?: number | null
-          title: string
-        }
-        Update: {
-          created_at?: string | null
-          created_by?: string | null
-          description?: string | null
-          event_date?: string
-          id?: string
-          location?: string
-          max_participants?: number | null
-          title?: string
-        }
-        Relationships: [
-          {
-            foreignKeyName: "events_created_by_fkey"
-            columns: ["created_by"]
-            isOneToOne: false
-            referencedRelation: "profiles"
-            referencedColumns: ["id"]
-          },
-        ]
-      }
-      group_members: {
-        Row: {
-          group_id: string
-          joined_at: string | null
-          last_read_at: string | null
-          user_id: string
-        }
-        Insert: {
-          group_id: string
-          joined_at?: string | null
-          last_read_at?: string | null
-          user_id: string
-        }
-        Update: {
-          group_id?: string
-          joined_at?: string | null
-          last_read_at?: string | null
-          user_id?: string
-        }
-        Relationships: [
-          {
-            foreignKeyName: "group_members_group_id_fkey"
-            columns: ["group_id"]
-            isOneToOne: false
-            referencedRelation: "groups"
-            referencedColumns: ["id"]
-          },
-          {
-            foreignKeyName: "group_members_user_id_fkey"
-            columns: ["user_id"]
-            isOneToOne: false
-            referencedRelation: "profiles"
-            referencedColumns: ["id"]
-          },
-        ]
-      }
-      group_messages: {
-        Row: {
-          content: string
-          created_at: string | null
-          group_id: string | null
-          id: string
-          user_id: string | null
-        }
-        Insert: {
-          content: string
-          created_at?: string | null
-          group_id?: string | null
-          id?: string
-          user_id?: string | null
-        }
-        Update: {
-          content?: string
-          created_at?: string | null
-          group_id?: string | null
-          id?: string
-          user_id?: string | null
-        }
-        Relationships: [
-          {
-            foreignKeyName: "group_messages_group_id_fkey"
-            columns: ["group_id"]
-            isOneToOne: false
-            referencedRelation: "groups"
-            referencedColumns: ["id"]
-          },
-          {
-            foreignKeyName: "group_messages_user_id_fkey"
-            columns: ["user_id"]
-            isOneToOne: false
-            referencedRelation: "profiles"
-            referencedColumns: ["id"]
-          },
-        ]
-      }
-      groups: {
-        Row: {
-          avatar_url: string | null
-          created_at: string | null
-          created_by: string | null
-          description: string | null
-          id: string
-          name: string
-        }
-        Insert: {
-          avatar_url?: string | null
-          created_at?: string | null
-          created_by?: string | null
-          description?: string | null
-          id?: string
-          name: string
-        }
-        Update: {
-          avatar_url?: string | null
-          created_at?: string | null
-          created_by?: string | null
-          description?: string | null
-          id?: string
-          name?: string
-        }
-        Relationships: [
-          {
-            foreignKeyName: "groups_created_by_fkey"
-            columns: ["created_by"]
-            isOneToOne: false
-            referencedRelation: "profiles"
-            referencedColumns: ["id"]
-          },
-        ]
-      }
-      messages: {
-        Row: {
-          content: string
-          created_at: string | null
-          id: string
-          user_id: string | null
-        }
-        Insert: {
-          content: string
-          created_at?: string | null
-          id?: string
-          user_id?: string | null
-        }
-        Update: {
-          content?: string
-          created_at?: string | null
-          id?: string
-          user_id?: string | null
-        }
-        Relationships: [
-          {
-            foreignKeyName: "messages_user_id_fkey"
-            columns: ["user_id"]
-            isOneToOne: false
-            referencedRelation: "profiles"
-            referencedColumns: ["id"]
-          },
-        ]
-      }
-      profiles: {
-        Row: {
-          avatar_url: string | null
-          created_at: string | null
-          display_name: string
-          id: string
-          is_admin: boolean | null
-        }
-        Insert: {
-          avatar_url?: string | null
-          created_at?: string | null
-          display_name: string
-          id: string
-          is_admin?: boolean | null
-        }
-        Update: {
-          avatar_url?: string | null
-          created_at?: string | null
-          display_name?: string
-          id?: string
-          is_admin?: boolean | null
-        }
-        Relationships: []
-      }
-    }
-    Views: {
-      [_ in never]: never
-    }
-    Functions: {
-      [_ in never]: never
-    }
-    Enums: {
-      [_ in never]: never
-    }
-    CompositeTypes: {
-      [_ in never]: never
-    }
-  }
-}
-
-type DatabaseWithoutInternals = Omit<Database, "__InternalSupabase">
-
-type DefaultSchema = DatabaseWithoutInternals[Extract<keyof Database, "public">]
-
-export type Tables<
-  DefaultSchemaTableNameOrOptions extends
-    | keyof (DefaultSchema["Tables"] & DefaultSchema["Views"])
-    | { schema: keyof DatabaseWithoutInternals },
-  TableName extends DefaultSchemaTableNameOrOptions extends {
-    schema: keyof DatabaseWithoutInternals
-  }
-    ? keyof (DatabaseWithoutInternals[DefaultSchemaTableNameOrOptions["schema"]]["Tables"] &
-        DatabaseWithoutInternals[DefaultSchemaTableNameOrOptions["schema"]]["Views"])
-    : never = never,
-> = DefaultSchemaTableNameOrOptions extends {
-  schema: keyof DatabaseWithoutInternals
-}
-  ? (DatabaseWithoutInternals[DefaultSchemaTableNameOrOptions["schema"]]["Tables"] &
-      DatabaseWithoutInternals[DefaultSchemaTableNameOrOptions["schema"]]["Views"])[TableName] extends {
-      Row: infer R
-    }
-    ? R
-    : never
-  : DefaultSchemaTableNameOrOptions extends keyof (DefaultSchema["Tables"] &
-        DefaultSchema["Views"])
-    ? (DefaultSchema["Tables"] &
-        DefaultSchema["Views"])[DefaultSchemaTableNameOrOptions] extends {
-        Row: infer R
-      }
-      ? R
-      : never
-    : never
-
-export type TablesInsert<
-  DefaultSchemaTableNameOrOptions extends
-    | keyof DefaultSchema["Tables"]
-    | { schema: keyof DatabaseWithoutInternals },
-  TableName extends DefaultSchemaTableNameOrOptions extends {
-    schema: keyof DatabaseWithoutInternals
-  }
-    ? keyof DatabaseWithoutInternals[DefaultSchemaTableNameOrOptions["schema"]]["Tables"]
-    : never = never,
-> = DefaultSchemaTableNameOrOptions extends {
-  schema: keyof DatabaseWithoutInternals
-}
-  ? DatabaseWithoutInternals[DefaultSchemaTableNameOrOptions["schema"]]["Tables"][TableName] extends {
-      Insert: infer I
-    }
-    ? I
-    : never
-  : DefaultSchemaTableNameOrOptions extends keyof DefaultSchema["Tables"]
-    ? DefaultSchema["Tables"][DefaultSchemaTableNameOrOptions] extends {
-        Insert: infer I
-      }
-      ? I
-      : never
-    : never
-
-export type TablesUpdate<
-  DefaultSchemaTableNameOrOptions extends
-    | keyof DefaultSchema["Tables"]
-    | { schema: keyof DatabaseWithoutInternals },
-  TableName extends DefaultSchemaTableNameOrOptions extends {
-    schema: keyof DatabaseWithoutInternals
-  }
-    ? keyof DatabaseWithoutInternals[DefaultSchemaTableNameOrOptions["schema"]]["Tables"]
-    : never = never,
-> = DefaultSchemaTableNameOrOptions extends {
-  schema: keyof DatabaseWithoutInternals
-}
-  ? DatabaseWithoutInternals[DefaultSchemaTableNameOrOptions["schema"]]["Tables"][TableName] extends {
-      Update: infer U
-    }
-    ? U
-    : never
-  : DefaultSchemaTableNameOrOptions extends keyof DefaultSchema["Tables"]
-    ? DefaultSchema["Tables"][DefaultSchemaTableNameOrOptions] extends {
-        Update: infer U
-      }
-      ? U
-      : never
-    : never
-
-export type Enums<
-  DefaultSchemaEnumNameOrOptions extends
-    | keyof DefaultSchema["Enums"]
-    | { schema: keyof DatabaseWithoutInternals },
-  EnumName extends DefaultSchemaEnumNameOrOptions extends {
-    schema: keyof DatabaseWithoutInternals
-  }
-    ? keyof DatabaseWithoutInternals[DefaultSchemaEnumNameOrOptions["schema"]]["Enums"]
-    : never = never,
-> = DefaultSchemaEnumNameOrOptions extends {
-  schema: keyof DatabaseWithoutInternals
-}
-  ? DatabaseWithoutInternals[DefaultSchemaEnumNameOrOptions["schema"]]["Enums"][EnumName]
-  : DefaultSchemaEnumNameOrOptions extends keyof DefaultSchema["Enums"]
-    ? DefaultSchema["Enums"][DefaultSchemaEnumNameOrOptions]
-    : never
-
-export type CompositeTypes<
-  PublicCompositeTypeNameOrOptions extends
-    | keyof DefaultSchema["CompositeTypes"]
-    | { schema: keyof DatabaseWithoutInternals },
-  CompositeTypeName extends PublicCompositeTypeNameOrOptions extends {
-    schema: keyof DatabaseWithoutInternals
-  }
-    ? keyof DatabaseWithoutInternals[PublicCompositeTypeNameOrOptions["schema"]]["CompositeTypes"]
-    : never = never,
-> = PublicCompositeTypeNameOrOptions extends {
-  schema: keyof DatabaseWithoutInternals
-}
-  ? DatabaseWithoutInternals[PublicCompositeTypeNameOrOptions["schema"]]["CompositeTypes"][CompositeTypeName]
-  : PublicCompositeTypeNameOrOptions extends keyof DefaultSchema["CompositeTypes"]
-    ? DefaultSchema["CompositeTypes"][PublicCompositeTypeNameOrOptions]
-    : never
-
-export const Constants = {
-  public: {
-    Enums: {},
-  },
-} as const
->>>>>>> 8c3624c6
+} as const